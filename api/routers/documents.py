"""Documents router."""

from typing import List, Optional
from fastapi import APIRouter, Depends, HTTPException, status, UploadFile, File, Form, Query
from sqlalchemy.orm import Session
from sqlalchemy import or_
from datetime import datetime
import os
import uuid
import sys
from pathlib import Path
from loguru import logger

<<<<<<< HEAD
from ..database import get_db
from ..models import Document, DocumentType, DocumentStatus, User
from ..schemas import (
=======
# Add parent directory to path to import ingestion module
sys.path.insert(0, str(Path(__file__).parent.parent.parent))
from ingestion.storage import StorageClient

from database import get_db
from models import Document, DocumentType, DocumentStatus, User
from schemas import (
>>>>>>> 6778f8f8
    DocumentResponse,
    DocumentCreate,
    DocumentUpdate,
    DocumentListResponse,
    DocumentDetailResponse,
    Statistics
)
from ..keycloak_auth import get_current_active_user, KeycloakUser
from ..config import settings

router = APIRouter()

# Initialize storage client
storage_client = StorageClient()


@router.post("/upload", response_model=DocumentResponse, status_code=status.HTTP_201_CREATED)
async def upload_document(
    file: UploadFile = File(...),
    title: str = Form(...),
    document_type: str = Form(...),
    author: Optional[str] = Form(None),
    category: Optional[str] = Form(None),
    description: Optional[str] = Form(None),
    version: Optional[str] = Form(None),
    db: Session = Depends(get_db),
    current_user: KeycloakUser = Depends(get_current_active_user)
):
    """Upload a new document.

    Args:
        file: Document file
        title: Document title
        document_type: Type of document (norm or guideline)
        author: Document author
        category: Document category
        description: Document description
        version: Document version
        db: Database session

    Returns:
        Created document

    Raises:
        HTTPException: If file type not supported or upload fails
    """
    # Validate file type
    file_extension = os.path.splitext(file.filename)[1].lower()
    if file_extension not in [".pdf", ".docx", ".doc"]:
        raise HTTPException(
            status_code=status.HTTP_400_BAD_REQUEST,
            detail="Unsupported file type. Only PDF and DOCX are supported."
        )

    # Validate document type
    try:
        doc_type = DocumentType(document_type.lower())
    except ValueError:
        raise HTTPException(
            status_code=status.HTTP_400_BAD_REQUEST,
            detail="Invalid document type. Must be 'norm' or 'guideline'."
        )

    # Generate unique filename
    file_id = str(uuid.uuid4())
    filename = f"{file_id}{file_extension}"
    file_path = os.path.join(settings.minio_bucket, filename)

    # Create document record with UPLOADING status
    document = Document(
        title=title,
        document_type=doc_type,
        file_path=file_path,
        file_type=file_extension[1:],  # Remove dot
        author=author,
        category=category,
        description=description,
        version=version,
        status=DocumentStatus.UPLOADING
    )

    db.add(document)
    db.commit()
    db.refresh(document)

    try:
        # Upload file to MinIO
        logger.info(f"Uploading file {filename} to MinIO...")

        # Read file content
        file_content = await file.read()
        file_size = len(file_content)

        # Reset file pointer for storage client
        from io import BytesIO
        file_stream = BytesIO(file_content)

        # Upload to MinIO
        object_name = storage_client.upload_fileobj(
            file_stream,
            filename,
            file_size,
            content_type=file.content_type
        )

        if object_name is None:
            # Upload failed
            document.status = DocumentStatus.FAILED
            db.commit()
            raise HTTPException(
                status_code=status.HTTP_500_INTERNAL_SERVER_ERROR,
                detail="Failed to upload file to storage"
            )

        # Update document status to PROCESSING
        document.status = DocumentStatus.PROCESSING
        db.commit()

        logger.info(f"Document uploaded successfully: {document.id} - {document.title}")

        # TODO: Trigger Celery task for document processing
        # from tasks import process_document
        # process_document.delay(document.id)

    except HTTPException:
        # Re-raise HTTP exceptions
        raise
    except Exception as e:
        # Handle any other errors
        logger.error(f"Error uploading document {document.id}: {str(e)}")
        document.status = DocumentStatus.FAILED
        db.commit()
        raise HTTPException(
            status_code=status.HTTP_500_INTERNAL_SERVER_ERROR,
            detail=f"Failed to upload document: {str(e)}"
        )

    return document


@router.get("", response_model=DocumentListResponse)
async def list_documents(
    page: int = Query(1, ge=1),
    page_size: int = Query(20, ge=1, le=100),
    document_type: Optional[str] = Query(None),
    category: Optional[str] = Query(None),
    status: Optional[str] = Query(None),
    search: Optional[str] = Query(None),
    db: Session = Depends(get_db),
    current_user: KeycloakUser = Depends(get_current_active_user)
):
    """List documents with pagination and filters.

    Args:
        page: Page number
        page_size: Number of items per page
        document_type: Filter by document type
        category: Filter by category
        status: Filter by status
        search: Search in title, author, description
        db: Database session

    Returns:
        Paginated list of documents
    """
    query = db.query(Document)

    # Apply filters
    if document_type:
        query = query.filter(Document.document_type == document_type)

    if category:
        query = query.filter(Document.category == category)

    if status:
        query = query.filter(Document.status == status)

    if search:
        search_filter = f"%{search}%"
        query = query.filter(
            or_(
                Document.title.ilike(search_filter),
                Document.author.ilike(search_filter),
                Document.description.ilike(search_filter)
            )
        )

    # Get total count
    total = query.count()

    # Paginate
    offset = (page - 1) * page_size
    documents = query.order_by(Document.upload_date.desc()).offset(offset).limit(page_size).all()

    return {
        "total": total,
        "page": page,
        "page_size": page_size,
        "documents": documents
    }


@router.get("/{document_id}", response_model=DocumentDetailResponse)
async def get_document(
    document_id: int,
    db: Session = Depends(get_db),
    current_user: KeycloakUser = Depends(get_current_active_user)
):
    """Get document by ID.

    Args:
        document_id: Document ID
        db: Database session

    Returns:
        Document details

    Raises:
        HTTPException: If document not found
    """
    document = db.query(Document).filter(Document.id == document_id).first()

    if not document:
        raise HTTPException(
            status_code=status.HTTP_404_NOT_FOUND,
            detail="Document not found"
        )

    return document


@router.put("/{document_id}", response_model=DocumentResponse)
async def update_document(
    document_id: int,
    document_update: DocumentUpdate,
    db: Session = Depends(get_db),
    current_user: User = Depends(get_current_active_user)
):
    """Update document metadata.

    Args:
        document_id: Document ID
        document_update: Updated document data
        db: Database session
        current_user: Current authenticated user

    Returns:
        Updated document

    Raises:
        HTTPException: If document not found
    """
    document = db.query(Document).filter(Document.id == document_id).first()

    if not document:
        raise HTTPException(
            status_code=status.HTTP_404_NOT_FOUND,
            detail="Document not found"
        )

    # Update fields
    update_data = document_update.model_dump(exclude_unset=True)
    for field, value in update_data.items():
        setattr(document, field, value)

    document.updated_at = datetime.utcnow()

    db.commit()
    db.refresh(document)

    logger.info(f"Document updated: {document.id} - {document.title}")

    return document


@router.delete("/{document_id}", status_code=status.HTTP_204_NO_CONTENT)
async def delete_document(
    document_id: int,
    db: Session = Depends(get_db),
    current_user: User = Depends(get_current_active_user)
):
    """Delete a document.

    Args:
        document_id: Document ID
        db: Database session
        current_user: Current authenticated user

    Raises:
        HTTPException: If document not found
    """
    document = db.query(Document).filter(Document.id == document_id).first()

    if not document:
        raise HTTPException(
            status_code=status.HTTP_404_NOT_FOUND,
            detail="Document not found"
        )

    # Delete file from MinIO
    try:
        # Extract filename from file_path
        filename = os.path.basename(document.file_path)

        logger.info(f"Deleting file {filename} from MinIO...")
        success = storage_client.delete_file(filename)

        if not success:
            logger.warning(f"Failed to delete file {filename} from MinIO, but continuing with DB deletion")
    except Exception as e:
        logger.error(f"Error deleting file from MinIO: {str(e)}")
        # Continue with DB deletion even if MinIO deletion fails

    # Delete from database
    db.delete(document)
    db.commit()

    logger.info(f"Document deleted: {document_id}")

    return None


@router.get("/statistics/dashboard", response_model=Statistics)
async def get_statistics(
    db: Session = Depends(get_db),
    current_user: User = Depends(get_current_active_user)
):
    """Get dashboard statistics.

    Args:
        db: Database session
        current_user: Current authenticated user

    Returns:
        Statistics
    """
    from models import DocumentRelationship, ValidationStatus

    total_documents = db.query(Document).count()
    total_norms = db.query(Document).filter(Document.document_type == DocumentType.NORM).count()
    total_guidelines = db.query(Document).filter(Document.document_type == DocumentType.GUIDELINE).count()

    total_relationships = db.query(DocumentRelationship).count()
    pending_validations = db.query(DocumentRelationship).filter(
        DocumentRelationship.validation_status == ValidationStatus.PENDING_REVIEW
    ).count()
    approved_relationships = db.query(DocumentRelationship).filter(
        DocumentRelationship.validation_status == ValidationStatus.APPROVED
    ).count()
    rejected_relationships = db.query(DocumentRelationship).filter(
        DocumentRelationship.validation_status == ValidationStatus.REJECTED
    ).count()

    return {
        "total_documents": total_documents,
        "total_norms": total_norms,
        "total_guidelines": total_guidelines,
        "total_relationships": total_relationships,
        "pending_validations": pending_validations,
        "approved_relationships": approved_relationships,
        "rejected_relationships": rejected_relationships
    }<|MERGE_RESOLUTION|>--- conflicted
+++ resolved
@@ -11,19 +11,9 @@
 from pathlib import Path
 from loguru import logger
 
-<<<<<<< HEAD
 from ..database import get_db
 from ..models import Document, DocumentType, DocumentStatus, User
 from ..schemas import (
-=======
-# Add parent directory to path to import ingestion module
-sys.path.insert(0, str(Path(__file__).parent.parent.parent))
-from ingestion.storage import StorageClient
-
-from database import get_db
-from models import Document, DocumentType, DocumentStatus, User
-from schemas import (
->>>>>>> 6778f8f8
     DocumentResponse,
     DocumentCreate,
     DocumentUpdate,
